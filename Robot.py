--- conflicted
+++ resolved
@@ -1,21 +1,13 @@
-<<<<<<< HEAD
 from GeneratePoints import GeneratePoints
-
-=======
-import GeneratePoints
 import math
 import numpy as np
->>>>>>> 4611762f
+
 
 class Robot():
     def __init__(self, xMax, yMax):
         self.xMax = xMax
         self.yMax = yMax
-<<<<<<< HEAD
-        self.Position = GeneratePoints(1, xMax, yMax)
-        self.direction =
-=======
-        self.position = GeneratePoints(1,xMax,yMax)
+        self.position = GeneratePoints(1, xMax, yMax)
         self.direction = 2 * math.pi * np.random.rand()
 
     def walk(self, direction, distance):
@@ -25,5 +17,4 @@
         position[0] = position[0] + distance * math.cos(direction)
         position[1] = position[1] + distance * math.sin(direction)
 
-        self.position = position
->>>>>>> 4611762f
+        self.position = position